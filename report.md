# Prompt Safety Agent — Analysis Report

> This document summarizes the approach, design choices, evaluation highlights, and ablation insights for a fully local, explainable prompt‑injection detector. It integrates a linear baseline, an on‑device 7B chat model, interpretable rules, and an optional RAG layer, with rich reporting artifacts for auditability.

---

<<<<<<< HEAD
# Project Structure
=======
# 📄 report.md 
>>>>>>> 0788634d

```text
prompt-safety-agent/
├─ src/
│  ├─ agent_v3.py           # LLM-powered classifier (JSON output, fallbacks, majority vote)
│  ├─ prompts.py            # System/user prompt templates (v1–v4) + few-shot + keyword lists
│  ├─ utils.py              # JSON parsing, rule scoring, explanations, confidence helpers
│  ├─ evaluate_v3.py        # Full evaluation + reports (HTML/Excel/CSV/JSONL)
│  ├─ eval_ablation_v3.py   # Ablation: compare prompt templates (e.g., v3 → v4) on subsets
│  ├─ rag.py                # (Optional) RAG index + retrieval (ChromaDB + sentence-transformers)
│  ├─ rephraser.py          # Prompt paraphrasing (LLM with regex fallback) for robustness
│  ├─ baseline.py           # TF-IDF + Logistic Regression baseline (train/predict)
│  └─ model_resolver.py     # Maps aliases (phi2/stablelm3b/llama2/mistral) → GGUF path
├─ safety_agent_chat.py     # Desktop UI for the Prompt Safety Agent (run full pipeline)
├─ llama2_chat.py           # Lightweight desktop chat UI for a local GGUF model
├─ data/                    # Datasets (train/test CSVs)
│  └─ README.md             # How to download/use the dataset
├─ models/
│  ├─ baseline/             # Saved baseline artifacts (e.g., tfidf.joblib)
│  └─ gguf/                 # Local GGUF model files (not tracked)
│  └─ README.md             # Model choices & filenames
├─ rag_index/               # On-disk vector store for RAG (created on demand)
├─ reports/                 # Time-stamped evaluation folders + ablation outputs
├─ notebooks/               # (Optional) EDA notebooks
├─ Dockerfile               # (Optional) container image for CLI/batch runs
├─ requirements.txt         # Python dependencies
├─ report.md                # Analysis & findings (project report)
└─ README.md                # Project overview, setup, usage


## 1) Approach

We combine four complementary components:

1) **Baseline** — TF‑IDF + Logistic Regression: a fast, calibrated prior that is strong on classic keyworded attacks.  
2) **LLM Agent** — a local 7B chat model (GGUF via `llama.cpp`) prompted to emit **schema‑locked JSON** with the fields: `label`, `score`, `confidence`, `fallback_used`, `explanation`, and `recommendation`.  
3) **Rules Layer** — interpretable scoring based on keyword hits, proximity‑boosted combinations (e.g., *bypass* near *policy/guardrails*), and multi‑word unsafe phrases; produces concise, evidence‑backed explanations.  
4) **Optional RAG** — a ChromaDB index over labeled examples using sentence‑transformer embeddings; returns a similarity‑weighted unsafe vote that can be fused with rules.

**Decision policy (orchestrator):** run **Baseline** and **LLM**; if they disagree or confidence is low, run **RAG**, **Rules**, and **Rephrase+LLM**, then take a **majority vote** across methods. The final JSON includes the majority label, averaged score/confidence over the majority, the best explanation from the highest‑confidence method, and a recommendation derived from the risk score.

**Confidence vs Score:** `score` is the estimated risk in [0,1]; `confidence` reflects evidence strength (not a duplicate of risk). Confidence calibration blends LLM self‑estimate, rules signal, and an agreement bonus.

---

## 2) Key Decisions

- **Model** — A CPU‑friendly **Mistral‑7B‑Instruct (Q4_K_M)** / **Llama‑2‑7B‑Chat (GGUF)** balance for latency/quality.  
- **Prompting (V2 → V3 → V4)** —  
  - *V2* enforces “think stepwise but output **JSON only**.”  
  - *V3* adds a hard **evidence requirement** (unsafe=1 only when quoting an explicit cue) plus a **benign‑scaffolding whitelist** (e.g., “You will be given…”, “paraphrase: …”), which reduces false positives on dataset‑style prompts.  
  - *V4* schema‑locks a one‑line JSON, clarifies **score vs confidence**, and guarantees valid JSON even when uncertain (`fallback_used: true`).  
- **Fallbacks** — When low‑confidence or disagreement occurs: RAG vote + rules pass + **rephrase & re‑classify**, then majority vote.  
- **Auditability** — Every evaluation produces **HTML/Excel/JSONL/CSV** artifacts, including “interesting cases,” confusion matrices, confidence/latency plots, and full stage logs.

---

## 3) System Architecture (brief)

- **`src/baseline.py`** — train/predict TF‑IDF + LR.  
- **`src/agent_v3.py` + `src/prompts.py`** — orchestrator + prompt templates (V1–V4) + few‑shots.  
- **`src/utils.py`** — JSON parsing/normalization, rule scoring, explanations, contradiction heuristics, scenario weights.  
- **`src/rag.py`** — SBERT + ChromaDB index, similarity‑weighted unsafe vote.  
- **`src/rephraser.py`** — paraphrase variants (LLM first, regex fallback).  
- **`src/evaluate_v3.py`** — end‑to‑end evaluation with reports.  
- **`src/eval_ablation_v3.py`** — V3 vs V4 ablation, especially on scaffolding subset.

---

## 4) Dataset

**Safe‑Guard Prompt Injection** (CSV with `text,label`) with ~70/30 safe/unsafe split. Unsafe classes include explicit override/jailbreak requests (e.g., “ignore previous instructions,” “developer mode,” “DAN”), system‑prompt exfiltration, and requests for secrets/credentials. This mix supports both keyword‑driven signals and paraphrase‑heavy variants that benefit from RAG/rephrase.

---

## 5) Evaluation & Metrics (held‑out ≈20%)

**Artifacts:** Each run writes to `reports/eval_YYYY‑MM‑DD_HH‑MM‑SS/`:
- **`report.html`** — tables + plots (confusion matrices; confidence/latency histograms; fallback pie).  
- **`report.xlsx`** — multi‑sheet workbook (config, metrics summary, per‑example, interesting cases, text info, stage logs).  
- **`per_example.csv` / `eval_outputs.jsonl`** — row‑level outputs (with/without stage details).  
- **`per_example_stream.xlsx`** — optional streaming workbook (if `openpyxl` is available).

**Highlights (from the project report and example slice):**
- The **fusion pipeline** achieves **very high final accuracy** on the held‑out slice; raw LLM accuracy is lower but improves substantially after fusion.  
- **V3** increases **calibration quality** (higher mean confidence) and **reduces false positives** on scaffolding‑style prompts due to the evidence requirement + whitelist.  
- **Fallback rate** rises slightly under V3 (the model chooses to “double‑check” more often), which, on CPU‑only runs, **increases latency**—primarily from RAG/rephrase branches.  
- “**Interesting cases**” reveal typical errors: subtle social‑engineering with minimal cues, or long benign‑looking contexts with a manipulative tail.

---

## 6) Ablation: Scaffolding Subset (V3 vs V4)

A focused ablation on dataset‑style scaffolding shows **fewer false positives** with **V3** compared to **V2**, and **V4** maintains strict JSON validity while preserving V3’s gains. The per‑row comparison tables (Excel/HTML) make flips explicit (FP→OK, FN→OK), aiding prompt and rule iteration.

---

## 7) Optional RAG Extension

- **Indexing** — Sentence‑transformer embeddings persisted in **ChromaDB** (telemetry disabled).  
- **Inference** — Retrieve top‑K neighbors; compute a **similarity‑weighted unsafe probability (`rag_vote`)**; fuse with the rules score (e.g., `0.6·RAG + 0.4·Rules`).  
- **Effect** — Helps where keyword cues are weak but semantics match past unsafe examples (paraphrased jailbreaks).

---

## 8) Error Modes & Learnings

- **Rules excel at**: explicit overrides (“ignore previous”), exfiltration (“reveal system prompt”), and persona toggles (“developer mode”, “DAN”).  
- **Weak spots**: subtle coercion/social‑engineering with few explicit terms; single‑sentence manipulative suffixes appended to long neutral contexts.  
- **Helpful tactics**: the A→D rubric, **schema‑locked JSON**, and **evidence‑quoting requirement** made decisions stricter and easier to audit; “interesting cases” tables guided prompt/rules refinements.

---

## 9) Reproducibility & Tooling

- **Repeatable reports**: HTML + Excel + JSONL/CSV per run, with time‑stamped folders.  
- **Desktop UIs**: a safety‑agent UI to run the full pipeline and a plain chat UI for quick model checks.  
- **Local‑only**: requires GGUF weights on disk; no external API calls during inference.

---

## 10) Limitations & Future Work

- **Latency**: fallback branches (RAG + rephrase) dominate on CPU; mitigations include neighbor/result caching, token caps, and GPU layers when available.  
- **Coverage**: rules require ongoing curation for new jailbreak phrasing; consider semi‑automatic mining from false‑negative logs.  
- **Calibration**: add a small learned **calibrator** for confidence, or temperature scaling on top of the fused score.  
- **RAG++**: tag neighbors by attack type and **learn fusion weights** per type; add hard‑negative mining.

---

## 11) Conclusion

This project delivers a **hybrid, fully local** prompt‑safety agent with **explainable** decisions and robust fallbacks. Across the evaluated slice, the **final, fused decision** achieves strong accuracy, while **V3/V4 templates** improve calibration and reduce scaffolding false positives versus earlier prompts. The reporting pipeline (HTML/Excel/JSONL) and desktop UI make outcomes **auditable**, **debuggable**, and **iterable**, providing a practical path to on‑device deployment with transparent safeguards.<|MERGE_RESOLUTION|>--- conflicted
+++ resolved
@@ -1,15 +1,9 @@
+# report.md 
 # Prompt Safety Agent — Analysis Report
 
 > This document summarizes the approach, design choices, evaluation highlights, and ablation insights for a fully local, explainable prompt‑injection detector. It integrates a linear baseline, an on‑device 7B chat model, interpretable rules, and an optional RAG layer, with rich reporting artifacts for auditability.
 
----
-
-<<<<<<< HEAD
 # Project Structure
-=======
-# 📄 report.md 
->>>>>>> 0788634d
-
 ```text
 prompt-safety-agent/
 ├─ src/
